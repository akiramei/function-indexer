#!/usr/bin/env node

import { Command } from 'commander';
import chalk from 'chalk';
import { FunctionIndexer } from './indexer';
import { IndexerOptions, FunctionInfo } from './types';
import { SearchService } from './search';
import { AIService } from './ai-service';
import { UpdateService } from './services/update-service';
import { FileSystemStorage } from './storage/filesystem-storage';
import { MetricsService } from './services/metrics-service';
import { ConfigService } from './services/unified-config-service';
import { ProjectDetector } from './utils/project-detector';
import { createDiffCommand } from './commands/diff';
import { createReportCommand } from './commands/report';
import { createCICommand } from './commands/ci';
import { createMetricsCommand } from './commands/metrics';
<<<<<<< HEAD
import { createListCommand } from './commands/list';
import { applyCommandAliases, getAliasHelpText } from './commands/aliases';
=======
>>>>>>> b0a55d29
import * as fs from 'fs';
import * as path from 'path';
import * as dotenv from 'dotenv';

dotenv.config();

const program = new Command();

// Support both 'function-indexer' and 'fx' as program names
const programName = path.basename(process.argv[1]) === 'fx' ? 'fx' : 'function-indexer';

program
  .name(programName)
  .description('A modern TypeScript function analyzer that helps you understand and maintain your codebase')
  .version('1.0.0');

program
  .option('-r, --root <path>', 'root directory to scan')
  .option('-o, --output <file>', 'output file for function index')
  .option('-v, --verbose', 'verbose output', false)
  .action(async (options) => {
    try {
      // Project detection with error handling
      const projectInfo = (() => {
        try {
          return ProjectDetector.detectProject();
        } catch (error) {
          console.error(chalk.red('❌ Failed to detect project structure'));
          if (options.verbose && error instanceof Error) {
            console.error(chalk.gray(error.stack));
          }
          throw new Error('Project detection failed. Please ensure you are in a valid project directory.');
        }
      })();
      
      // Check if initialized
      const isInitialized = ConfigService.isInitialized(projectInfo.root);
      
      if (!isInitialized) {
        // First time - Initialize
        console.log(chalk.blue('🚀 Welcome to Function Indexer!'));
        console.log(chalk.gray('Initializing project...'));
        
        // Auto-detect project
        console.log(chalk.cyan(`✨ Detected ${projectInfo.type} project at: ${projectInfo.root}`));
        
        // Show source detection results
        if (projectInfo.srcDirs.length > 0) {
          console.log(chalk.cyan(`📁 Found source directories: ${projectInfo.srcDirs.join(', ')}`));
          console.log(chalk.cyan(`🎯 Suggested scan root: ${path.relative(projectInfo.root, projectInfo.suggestedRoot) || '.'}`));
        } else {
          console.log(chalk.yellow(`⚠️  No source directories detected, using project root`));
        }
        
        // Initialize configuration
        const config = ConfigService.initialize(projectInfo.root);
        console.log(chalk.green(`✅ Created configuration in ${ConfigService.getConfigDir(projectInfo.root)}`));
        
        // Use command line options if provided
        let finalConfig = config;
        if (options.root || options.output) {
          const updatedConfig = { 
            ...config, 
            ...(options.root && { root: path.resolve(options.root) }),
            ...(options.output && { output: path.resolve(options.output) })
          };
          ConfigService.saveConfig(updatedConfig, projectInfo.root);
          finalConfig = updatedConfig;
        }
        
        console.log(chalk.gray(`📁 Scanning: ${finalConfig.root}`));
        console.log(chalk.gray(`📄 Output: ${finalConfig.output}`));
        
        // Run initial indexing
        const indexer = new FunctionIndexer(finalConfig);
        const result = await indexer.run();
        
        // Display results
        console.log('');
        console.log(chalk.green('✅ Indexing completed!'));
        console.log(chalk.cyan(`📁 Files processed: ${result.totalFiles}`));
        console.log(chalk.cyan(`🔧 Functions found: ${result.totalFunctions}`));
        console.log(chalk.cyan(`⏱️  Execution time: ${result.executionTime}ms`));
        
        if (result.errors.length > 0) {
          console.log(chalk.yellow(`⚠️  Warnings: ${result.errors.length}`));
          if (options.verbose) {
            result.errors.forEach(error => {
              const icon = error.severity === 'error' ? '❌' : '⚠️';
              console.log(chalk.gray(`  ${icon} ${error.file}: ${error.message}`));
            });
          }
        }
        
        // Show next steps
        console.log('');
        console.log(chalk.blue('💡 Next steps:'));
        console.log(chalk.gray('  • Run `function-indexer search <query>` to search functions'));
        console.log(chalk.gray('  • Run `function-indexer metrics` to view code quality'));
        console.log(chalk.gray('  • Run `function-indexer metrics collect` to track code metrics'));
        console.log(chalk.gray('  • Run `function-indexer diff` to compare branches'));
        console.log(chalk.gray('  • Run `function-indexer` again to update the index'));
        
      } else {
        // Already initialized - Check for migration first
        if (ConfigService.needsMigration(projectInfo.root)) {
          ConfigService.migrateIndexFile(projectInfo.root);
          
          // Update config to use new default path if it's still pointing to the old path
          const config = ConfigService.loadConfig(projectInfo.root);
          const legacyPath = ConfigService.getLegacyIndexPath(projectInfo.root);
          if (config.output === legacyPath || config.output.endsWith('.function-indexer/index.jsonl')) {
            const newIndexPath = ConfigService.getDefaultIndexPath(projectInfo.root);
            const updatedConfig = {
              ...config,
              output: newIndexPath
            };
            ConfigService.saveConfig(updatedConfig, projectInfo.root);
            console.log(chalk.gray('📝 Updated configuration to use new index location'));
          }
        }
        
        // Update existing index
        console.log(chalk.blue('🔄 Updating function index...'));
        
        let finalConfig = ConfigService.loadConfig(projectInfo.root);
        
        // Use command line options if provided
        if (options.root || options.output) {
          finalConfig = { 
            ...finalConfig, 
            ...(options.root && { root: path.resolve(options.root) }),
            ...(options.output && { output: path.resolve(options.output) })
          };
        }
        
        // Check if index exists
        if (!ConfigService.indexExists(projectInfo.root)) {
          // Index was deleted, recreate it
          console.log(chalk.yellow('⚠️  Index file not found, creating new index...'));
          
          const indexer = new FunctionIndexer(finalConfig);
          const result = await indexer.run();
          
          console.log(chalk.green('✅ Index recreated!'));
          console.log(chalk.cyan(`📁 Files processed: ${result.totalFiles}`));
          console.log(chalk.cyan(`🔧 Functions found: ${result.totalFunctions}`));
          
        } else {
          // Check if we have proper metadata for the update service
          const storage = new FileSystemStorage(path.dirname(finalConfig.output));
          const indexName = path.basename(finalConfig.output);
          
          try {
            // Try to get metadata first
            await storage.loadMetadata(indexName);
            
            // If metadata exists, do normal update
            const updateService = new UpdateService(storage, options.verbose);
            const result = await updateService.updateIndex(indexName, {
              autoBackup: true,
              verbose: options.verbose
            });
          
            console.log(chalk.green('✅ Update completed!'));
            
            if (result.added > 0 || result.updated > 0 || result.deleted > 0) {
              console.log(chalk.cyan(`➕ Added: ${result.added} functions`));
              console.log(chalk.cyan(`🔄 Updated: ${result.updated} functions`));
              console.log(chalk.cyan(`➖ Deleted: ${result.deleted} functions`));
            } else {
              console.log(chalk.gray('No changes detected'));
            }
            
            console.log(chalk.cyan(`⏱️  Execution time: ${result.executionTime}ms`));
            
            if (result.errors.length > 0) {
              console.log(chalk.yellow(`⚠️  Warnings: ${result.errors.length}`));
              if (options.verbose) {
                result.errors.forEach(error => {
                  console.log(chalk.gray(`  ⚠️  ${error}`));
                });
              }
            }
          
          } catch (error) {
            // Metadata doesn't exist or is corrupted (likely after migration)
            // Recreate the entire index
            console.log(chalk.yellow('⚠️  Index metadata missing or corrupted, recreating index...'));
            
            const indexer = new FunctionIndexer(finalConfig);
            const result = await indexer.run();
            
            console.log(chalk.green('✅ Index recreated!'));
            console.log(chalk.cyan(`📁 Files processed: ${result.totalFiles}`));
            console.log(chalk.cyan(`🔧 Functions found: ${result.totalFunctions}`));
          }
        }
        
        // Quick metrics summary
        try {
          const metricsService = new MetricsService();
          const violations = metricsService.analyzeTrends()
            .filter(f => f.riskLevel === 'high')
            .length;
          
          if (violations > 0) {
            console.log('');
            console.log(chalk.yellow(`⚠️  ${violations} functions exceed complexity thresholds`));
            console.log(chalk.gray('   Run `function-indexer metrics` for details'));
          }
          
          metricsService.close();
        } catch (error) {
          if (options.verbose) {
            console.warn(chalk.yellow('⚠️  Metrics analysis failed:'), error instanceof Error ? error.message : String(error));
          }
        }
      }

    } catch (error) {
      console.error(chalk.red('❌ Error:'), error instanceof Error ? error.message : error);
      if (options.verbose && error instanceof Error) {
        console.error(chalk.gray(error.stack));
      }
      process.exit(1);
    }
  });

program
  .command('search <query>')
  .description('Search for functions using natural language')
  .option('-c, --context <context>', 'provide context for the search')
  .option('--no-save-history', 'do not save search to history')
  .option('-l, --limit <number>', 'limit number of results', '100')
  .option('--all', 'show all results (no limit)')
  .action(async (query, options) => {
    try {
      // Auto-detect project and load config with error handling
      const projectInfo = (() => {
        try {
          return ProjectDetector.detectProject();
        } catch (error) {
          console.error(chalk.red('❌ Failed to detect project structure'));
          throw new Error('Project detection failed. Please ensure you are in a valid project directory.');
        }
      })();
      
      if (!ConfigService.isInitialized(projectInfo.root)) {
        console.error(chalk.red('❌ Project not initialized'));
        console.log(chalk.yellow('💡 Run `function-indexer` first to initialize the project'));
        process.exit(1);
      }
      
      const config = ConfigService.loadConfig(projectInfo.root);
      
      if (!fs.existsSync(config.output)) {
        console.error(chalk.red('❌ Index file not found'));
        console.log(chalk.yellow('💡 Run `function-indexer` to create the index'));
        process.exit(1);
      }

      console.log(chalk.blue(`🔍 Searching for: "${query}"`));
      if (options.context) {
        console.log(chalk.gray(`   Context: ${options.context}`));
      }

      const searchService = new SearchService();
      searchService.loadFunctionIndex(config.output);

      const determineLimitValue = (options: any): number | undefined => {
        if (options.all) return undefined;
        
        const parsed = parseInt(options.limit);
        if (isNaN(parsed) || parsed < 1) {
          console.warn(chalk.yellow(`⚠️  Invalid limit "${options.limit}", using default: 100`));
          return 100;
        }
        return Math.max(1, parsed);
      };

      const results = searchService.search({
        query,
        context: options.context,
        saveHistory: options.saveHistory !== false,
        limit: determineLimitValue(options)
      });

      if (results.length === 0) {
        console.log(chalk.yellow('No functions found matching your query'));
        console.log(chalk.gray('\nTry:'));
        console.log(chalk.gray('  • Using different keywords'));
        console.log(chalk.gray('  • Being more specific'));
        console.log(chalk.gray('  • Adding context with --context'));
      } else {
        // Get the total results count for display
        const totalResults = searchService.getLastSearchTotalCount();
        const isLimited = !options.all && totalResults > results.length;
        
        if (isLimited) {
          console.log(chalk.green(`\nFound ${totalResults} matching functions (showing first ${results.length}):\n`));
          console.log(chalk.gray(`💡 Use --all to see all results or --limit <n> to adjust\n`));
        } else {
          console.log(chalk.green(`\nFound ${results.length} matching function${results.length > 1 ? 's' : ''}:\n`));
        }
        
        results.forEach((func, index) => {
          console.log(chalk.cyan(`${index + 1}. ${func.identifier}`) + 
                      (func.exported ? chalk.green(' ✓') : '') +
                      (func.async ? chalk.blue(' ⚡') : ''));
          console.log(chalk.gray(`   ${func.file}:${func.startLine}`));
          
          // Show truncated signature
          const maxSigLength = 70;
          const signature = func.signature.length > maxSigLength 
            ? func.signature.substring(0, maxSigLength) + '...'
            : func.signature;
          console.log(chalk.gray(`   ${signature}`));
          
          // Show metrics if high complexity
          if (func.metrics && 'cyclomaticComplexity' in func.metrics && func.metrics.cyclomaticComplexity && func.metrics.cyclomaticComplexity > 10) {
            console.log(chalk.yellow(`   ⚠️  High complexity: ${func.metrics.cyclomaticComplexity}`));
          }
          
          console.log();
        });
      }

      searchService.close();
    } catch (error) {
      console.error(chalk.red('❌ Search error:'), error instanceof Error ? error.message : error);
      process.exit(1);
    }
  });

<<<<<<< HEAD
// Add structured commands
=======
program
  .command('list')
  .description('List all functions in the codebase without limit')
  .option('-f, --format <format>', 'output format (default, simple, json)', 'default')
  .option('--file <pattern>', 'filter by file pattern (glob supported)')
  .option('--exported', 'show only exported functions')
  .option('--async', 'show only async functions')
  .option('-s, --sort <field>', 'sort by field (name, file, complexity)', 'file')
  .action(async (options) => {
    try {
      // Auto-detect project and load config
      const projectInfo = (() => {
        try {
          return ProjectDetector.detectProject();
        } catch (error) {
          console.error(chalk.red('❌ Failed to detect project structure'));
          throw new Error('Project detection failed. Please ensure you are in a valid project directory.');
        }
      })();
      
      if (!ConfigService.isInitialized(projectInfo.root)) {
        console.error(chalk.red('❌ Project not initialized'));
        console.log(chalk.yellow('💡 Run `function-indexer` first to initialize the project'));
        process.exit(1);
      }
      
      const config = ConfigService.loadConfig(projectInfo.root);
      
      if (!fs.existsSync(config.output)) {
        console.error(chalk.red('❌ Index file not found'));
        console.log(chalk.yellow('💡 Run `function-indexer` to create the index'));
        process.exit(1);
      }

      // Load all functions from index
      const content = fs.readFileSync(config.output, 'utf-8');
      let functions: FunctionInfo[] = content
        .trim()
        .split('\n')
        .filter(line => line)
        .map((line, index) => {
          try {
            return JSON.parse(line);
          } catch (error) {
            console.error(chalk.yellow(`⚠️  Invalid JSON at line ${index + 1}, skipping...`));
            return null;
          }
        })
        .filter(func => func !== null) as FunctionInfo[];

      // Apply filters
      if (options.file) {
        const pattern = options.file.toLowerCase();
        functions = functions.filter(func => {
          const filePath = func.file.toLowerCase();
          // Simple glob pattern matching
          if (pattern.includes('*')) {
            const regex = new RegExp('^' + pattern.replace(/\*/g, '.*') + '$');
            return regex.test(filePath);
          }
          return filePath.includes(pattern);
        });
      }

      if (options.exported) {
        functions = functions.filter(func => func.exported);
      }

      if (options.async) {
        functions = functions.filter(func => func.async);
      }

      // Sort functions
      switch (options.sort) {
        case 'name':
          functions.sort((a, b) => a.identifier.localeCompare(b.identifier));
          break;
        case 'complexity':
          functions.sort((a, b) => {
            const aComplexity = a.metrics?.cyclomaticComplexity || 0;
            const bComplexity = b.metrics?.cyclomaticComplexity || 0;
            return bComplexity - aComplexity;
          });
          break;
        default:
          functions.sort((a, b) => {
            const fileCompare = a.file.localeCompare(b.file);
            if (fileCompare !== 0) return fileCompare;
            return a.startLine - b.startLine;
          });
          break;
      }

      // Output results
      if (functions.length === 0) {
        console.log(chalk.yellow('No functions found matching the criteria'));
      } else {
        switch (options.format) {
          case 'json':
            console.log(JSON.stringify(functions, null, 2));
            break;
          
          case 'simple':
            functions.forEach(func => {
              console.log(`${func.file}:${func.startLine}:${func.identifier}`);
            });
            break;
          
          default: {
            console.log(chalk.green(`\nFound ${functions.length} function${functions.length > 1 ? 's' : ''}:\n`));
            
            let currentFile = '';
            functions.forEach((func, index) => {
              // Group by file
              if (func.file !== currentFile) {
                if (currentFile !== '') console.log(); // Add spacing between files
                console.log(chalk.blue(`📁 ${func.file}`));
                currentFile = func.file;
              }
              
              // Function info
              console.log(
                chalk.gray('  ') + 
                chalk.cyan(`${func.identifier}`) + 
                (func.exported ? chalk.green(' ✓') : '') +
                (func.async ? chalk.blue(' ⚡') : '') +
                chalk.gray(` (line ${func.startLine})`)
              );
              
              // Show metrics if requested
              if (func.metrics?.cyclomaticComplexity && func.metrics.cyclomaticComplexity > 10) {
                console.log(chalk.yellow(`     ⚠️  Complexity: ${func.metrics.cyclomaticComplexity}`));
              }
            });
            console.log();
            break;
          }
        }
        
        // Summary statistics
        if (options.format === 'default') {
          const exportedCount = functions.filter(f => f.exported).length;
          const asyncCount = functions.filter(f => f.async).length;
          console.log(chalk.gray('─'.repeat(50)));
          console.log(chalk.gray(`Total: ${functions.length} functions`));
          console.log(chalk.gray(`Exported: ${exportedCount} | Async: ${asyncCount}`));
        }
      }

    } catch (error) {
      console.error(chalk.red('❌ List error:'), error instanceof Error ? error.message : error);
      process.exit(1);
    }
  });

// Add the diff command
>>>>>>> b0a55d29
program.addCommand(createDiffCommand());
program.addCommand(createReportCommand());
program.addCommand(createCICommand());
program.addCommand(createMetricsCommand());
program.addCommand(createListCommand());

// Add the metrics command with subcommands
program.addCommand(createMetricsCommand());

program
  .command('generate-descriptions')
  .description('Generate AI descriptions for functions')
  .option('-i, --index <file>', 'function index file', 'function-index.jsonl')
  .option('-o, --output <file>', 'enhanced output file', 'function-index-enhanced.jsonl')
  .option('-b, --batch-size <number>', 'batch size for AI processing', '10')
  .action(async (options) => {
    try {
      console.log(chalk.blue('🤖 Generating AI descriptions...'));
      
      const indexPath = path.resolve(options.index);
      if (!fs.existsSync(indexPath)) {
        console.error(chalk.red(`❌ Index file not found: ${indexPath}`));
        process.exit(1);
      }

      const apiKey = process.env.OPENAI_API_KEY;
      if (!apiKey) {
        console.error(chalk.red('❌ OPENAI_API_KEY environment variable not set'));
        console.log(chalk.yellow('💡 Add OPENAI_API_KEY to your .env file'));
        process.exit(1);
      }

      const content = fs.readFileSync(indexPath, 'utf-8');
      const functions = content
        .trim()
        .split('\n')
        .filter(line => line)
        .map((line, index) => {
          try {
            return JSON.parse(line);
          } catch (error) {
            console.error(chalk.yellow(`⚠️  Warning: Invalid JSON at line ${index + 1}, skipping...`));
            return null;
          }
        })
        .filter(func => func !== null);

      console.log(chalk.gray(`Processing ${functions.length} functions...`));

      const aiService = new AIService(apiKey);
      const enhanced = await aiService.generateDescriptions(
        functions, 
        Math.max(1, parseInt(options.batchSize) || 10)
      );

      const outputPath = path.resolve(options.output);
      const outputContent = enhanced
        .map(func => JSON.stringify(func))
        .join('\n');
      
      fs.writeFileSync(outputPath, outputContent);

      console.log(chalk.green(`✅ Enhanced index written to: ${options.output}`));
      console.log(chalk.cyan(`📊 Processed ${enhanced.length} functions`));
    } catch (error) {
      console.error(chalk.red('❌ AI generation error:'), error);
      process.exit(1);
    }
  });

program
  .command('show-history')
  .description('Show search history')
  .option('-q, --query <query>', 'filter history by query')
  .action(async (options) => {
    try {
      const searchService = new SearchService();
      const history = searchService.getSearchHistory(options.query);

      if (history.length === 0) {
        console.log(chalk.yellow('No search history found'));
      } else {
        console.log(chalk.blue(`📜 Search History (${history.length} entries):\n`));
        
        history.forEach((entry, index) => {
          const date = new Date(entry.timestamp).toLocaleString();
          console.log(chalk.cyan(`${index + 1}. "${entry.query}"`));
          console.log(chalk.gray(`   Date: ${date}`));
          console.log(chalk.gray(`   Context: ${entry.context || 'None'}`));
          console.log(chalk.gray(`   Results: ${entry.resolvedFunctions.length} functions`));
          console.log(chalk.gray(`   Confidence: ${(entry.confidence * 100).toFixed(0)}%`));
          console.log();
        });
      }

      searchService.close();
    } catch (error) {
      console.error(chalk.red('❌ History error:'), error);
      process.exit(1);
    }
  });

program
  .command('update <index>')
  .description('Update an existing function index')
  .option('--auto-backup', 'automatically create backup before update', true)
  .option('--no-backup', 'skip creating backup')
  .option('-v, --verbose', 'verbose output', false)
  .action(async (index, options) => {
    try {
      console.log(chalk.blue(`🔄 Updating function index: ${index}`));
      
      const indexPath = path.resolve(index);
      if (!fs.existsSync(indexPath)) {
        console.error(chalk.red(`❌ Index file not found: ${indexPath}`));
        console.log(chalk.yellow('💡 Create the index first using: function-indexer --root <path> --output <file>'));
        process.exit(1);
      }

      const storage = new FileSystemStorage(path.dirname(indexPath));
      const updateService = new UpdateService(storage, options.verbose);
      
      const updateOptions = {
        autoBackup: options.autoBackup !== false,
        verbose: options.verbose
      };

      console.log(chalk.gray('Loading metadata and validating index...'));
      
      const result = await updateService.updateIndex(path.basename(indexPath), updateOptions);
      
      console.log(chalk.green('✅ Update completed!'));
      console.log(chalk.cyan(`➕ Added: ${result.added} functions`));
      console.log(chalk.cyan(`🔄 Updated: ${result.updated} functions`));
      console.log(chalk.cyan(`➖ Deleted: ${result.deleted} functions`));
      console.log(chalk.cyan(`⏱️  Execution time: ${result.executionTime}ms`));
      
      if (result.errors.length > 0) {
        console.log(chalk.yellow(`⚠️  Warnings: ${result.errors.length}`));
        if (options.verbose) {
          result.errors.forEach(error => {
            console.log(chalk.gray(`  ⚠️  ${error}`));
          });
        }
      }
      
    } catch (error) {
      console.error(chalk.red('❌ Update failed:'), error instanceof Error ? error.message : String(error));
      process.exit(1);
    }
  });

program
  .command('update-all')
  .description('Update all function indexes in the current directory')
  .option('--auto-backup', 'automatically create backup before update', true)
  .option('--no-backup', 'skip creating backup')
  .option('-v, --verbose', 'verbose output', false)
  .action(async (options) => {
    try {
      console.log(chalk.blue('🔄 Updating all function indexes...'));
      
      const storage = new FileSystemStorage('.');
      const indexes = await storage.getIndexList();
      
      if (indexes.length === 0) {
        console.log(chalk.yellow('No function indexes found in the current directory'));
        process.exit(0);
      }
      
      console.log(chalk.gray(`Found ${indexes.length} index(es) to update`));
      
      const updateService = new UpdateService(storage, options.verbose);
      const updateOptions = {
        autoBackup: options.autoBackup !== false,
        verbose: options.verbose
      };
      
      let successCount = 0;
      let failCount = 0;
      
      for (const index of indexes) {
        try {
          console.log(chalk.blue(`\n📄 Updating ${index}...`));
          const result = await updateService.updateIndex(index, updateOptions);
          
          console.log(chalk.green(`✅ ${index} updated successfully`));
          console.log(chalk.gray(`   Added: ${result.added}, Updated: ${result.updated}, Deleted: ${result.deleted}`));
          successCount++;
        } catch (error) {
          console.error(chalk.red(`❌ Failed to update ${index}: ${error instanceof Error ? error.message : String(error)}`));
          failCount++;
        }
      }
      
      console.log(chalk.blue(`\n📊 Summary:`));
      console.log(chalk.green(`✅ Successfully updated: ${successCount}`));
      if (failCount > 0) {
        console.log(chalk.red(`❌ Failed: ${failCount}`));
      }
      
    } catch (error) {
      console.error(chalk.red('❌ Update all failed:'), error instanceof Error ? error.message : String(error));
      process.exit(1);
    }
  });

program
  .command('validate <index>')
  .description('Validate the integrity of a function index')
  .action(async (index) => {
    try {
      console.log(chalk.blue(`🔍 Validating function index: ${index}`));
      
      const indexPath = path.resolve(index);
      const storage = new FileSystemStorage(path.dirname(indexPath));
      
      const result = await storage.validateIndex(path.basename(indexPath));
      
      if (result.valid) {
        console.log(chalk.green('✅ Index is valid!'));
      } else {
        console.log(chalk.red('❌ Index validation failed!'));
        console.log(chalk.yellow(`Error: ${result.error}`));
        
        if (result.recoverable) {
          console.log(chalk.yellow('💡 This index might be repairable. Run: function-indexer repair <index>'));
        }
      }
    } catch (error) {
      console.error(chalk.red('❌ Validation error:'), error instanceof Error ? error.message : String(error));
      process.exit(1);
    }
  });

program
  .command('repair <index>')
  .description('Attempt to repair a corrupted function index')
  .action(async (index) => {
    try {
      console.log(chalk.blue(`🔧 Attempting to repair function index: ${index}`));
      
      const indexPath = path.resolve(index);
      const storage = new FileSystemStorage(path.dirname(indexPath));
      
      const result = await storage.repairIndex(path.basename(indexPath));
      
      console.log(chalk.green(`✅ Repair completed!`));
      console.log(chalk.cyan(`📊 Recovered: ${result.recovered} functions`));
      console.log(chalk.cyan(`❌ Lost: ${result.lost} entries`));
      
      if (result.repairedFile) {
        console.log(chalk.green(`📄 Repaired index saved to: ${result.repairedFile}`));
      }
    } catch (error) {
      console.error(chalk.red('❌ Repair error:'), error instanceof Error ? error.message : String(error));
      process.exit(1);
    }
  });

program
  .command('backup <index>')
  .description('Create a backup of a function index')
  .action(async (index) => {
    try {
      console.log(chalk.blue(`💾 Creating backup of function index: ${index}`));
      
      const indexPath = path.resolve(index);
      const storage = new FileSystemStorage(path.dirname(indexPath));
      
      const backup = await storage.createBackup(path.basename(indexPath));
      
      console.log(chalk.green('✅ Backup created successfully!'));
      console.log(chalk.cyan(`📁 Backup ID: ${backup.id}`));
      console.log(chalk.cyan(`📊 Size: ${(backup.size / 1024).toFixed(2)} KB`));
      console.log(chalk.cyan(`📄 Indexes: ${backup.indexes.join(', ')}`));
    } catch (error) {
      console.error(chalk.red('❌ Backup error:'), error instanceof Error ? error.message : String(error));
      process.exit(1);
    }
  });

program
  .command('restore <backupId>')
  .description('Restore function indexes from a backup')
  .action(async (backupId) => {
    try {
      console.log(chalk.blue(`📥 Restoring from backup: ${backupId}`));
      
      const storage = new FileSystemStorage('.');
      await storage.restoreFromBackup(backupId);
      
      console.log(chalk.green('✅ Restore completed successfully!'));
    } catch (error) {
      console.error(chalk.red('❌ Restore error:'), error instanceof Error ? error.message : String(error));
      process.exit(1);
    }
  });

<<<<<<< HEAD
// Legacy metrics command - redirect to new structure
program
  .command('metrics-legacy')
  .description('Legacy metrics command (use "metrics" instead)')
  .option('-d, --details', 'show detailed function-level metrics')
  .action(async (options) => {
    console.log(chalk.yellow('⚠️  The old metrics command structure is deprecated'));
    console.log(chalk.blue('💡 Use the new structure:'));
    console.log(chalk.gray('   fx metrics           # Show overview'));
    console.log(chalk.gray('   fx metrics collect   # Collect metrics'));
    console.log(chalk.gray('   fx metrics show      # Show function metrics'));
    console.log(chalk.gray('   fx metrics trends    # Analyze trends'));
    console.log('');
    console.log(chalk.gray('Running new metrics command...'));
    
    // Import and run the new metrics command
    try {
      const { createMetricsCommand } = await import('./commands/metrics');
      const metricsCmd = createMetricsCommand();
      await metricsCmd.parseAsync(['node', 'fx', 'metrics'], { from: 'user' });
    } catch (error) {
      console.error(chalk.red('❌ Failed to execute metrics command:'), error instanceof Error ? error.message : error);
      process.exit(1);
    }
  });

// Legacy collect-metrics command - redirect to new structure
program
  .command('collect-metrics')
  .description('Collect code metrics (use "metrics collect" instead)')
  .option('-r, --root <path>', 'root directory to scan', './src')
  .option('--metrics-output <file>', 'output JSONL file for metrics history')
  .option('--pr <number>', 'PR number for this metrics collection')
  .option('--commit <hash>', 'specific commit hash (defaults to current HEAD)')
  .option('--branch <name>', 'branch name (defaults to current branch)')
  .option('--verbose-metrics', 'verbose output for metrics collection')
  .action(async (options) => {
    console.log(chalk.yellow('⚠️  collect-metrics is deprecated, use "fx metrics collect" instead'));
    console.log(chalk.gray('Running new command...\n'));
    
    // Map options to new format
    const args = ['node', 'fx', 'metrics', 'collect'];
    if (options.root) args.push('--root', options.root);
    if (options.metricsOutput) args.push('--output', options.metricsOutput);
    if (options.pr) args.push('--pr', options.pr);
    if (options.commit) args.push('--commit', options.commit);
    if (options.branch) args.push('--branch', options.branch);
    if (options.verboseMetrics) args.push('--verbose');
    
    try {
      const { createMetricsCommand } = await import('./commands/metrics');
      const metricsCmd = createMetricsCommand();
      await metricsCmd.parseAsync(args, { from: 'user' });
    } catch (error) {
      console.error(chalk.red('❌ Failed to execute metrics collect command:'), error instanceof Error ? error.message : error);
      process.exit(1);
    }
  });

// Legacy show-metrics command - redirect to new structure
program
  .command('show-metrics [functionId]')
  .description('Show metrics history (use "metrics show" instead)')
  .option('-l, --limit <number>', 'limit number of history entries', '10')
  .option('--list', 'list all functions with metrics data')
  .action(async (functionId, options) => {
    console.log(chalk.yellow('⚠️  show-metrics is deprecated, use "fx metrics show" instead'));
    console.log(chalk.gray('Running new command...\n'));
    
    const args = ['node', 'fx', 'metrics', 'show'];
    if (functionId) args.push(functionId);
    if (options.limit) args.push('--limit', options.limit);
    if (options.list) args.push('--list');
    
    try {
      const { createMetricsCommand } = await import('./commands/metrics');
      const metricsCmd = createMetricsCommand();
      await metricsCmd.parseAsync(args, { from: 'user' });
    } catch (error) {
      console.error(chalk.red('❌ Failed to execute metrics show command:'), error instanceof Error ? error.message : error);
      process.exit(1);
    }
  });

// Legacy analyze-trends command - redirect to new structure
program
  .command('analyze-trends')
  .description('Analyze metrics trends (use "metrics trends" instead)')
  .action(async () => {
    console.log(chalk.yellow('⚠️  analyze-trends is deprecated, use "fx metrics trends" instead'));
    console.log(chalk.gray('Running new command...\n'));
    
    try {
      const { createMetricsCommand } = await import('./commands/metrics');
      const metricsCmd = createMetricsCommand();
      await metricsCmd.parseAsync(['node', 'fx', 'metrics', 'trends'], { from: 'user' });
    } catch (error) {
      console.error(chalk.red('❌ Failed to execute metrics trends command:'), error instanceof Error ? error.message : error);
      process.exit(1);
    }
  });

// Legacy pr-metrics command - redirect to new structure
program
  .command('pr-metrics <prNumber>')
  .description('Show PR metrics (use "metrics pr" instead)')
  .action(async (prNumber) => {
    console.log(chalk.yellow('⚠️  pr-metrics is deprecated, use "fx metrics pr" instead'));
    console.log(chalk.gray('Running new command...\n'));
    
    try {
      const { createMetricsCommand } = await import('./commands/metrics');
      const metricsCmd = createMetricsCommand();
      await metricsCmd.parseAsync(['node', 'fx', 'metrics', 'pr', prNumber], { from: 'user' });
    } catch (error) {
      console.error(chalk.red('❌ Failed to execute metrics pr command:'), error instanceof Error ? error.message : error);
      process.exit(1);
    }
  });
=======




>>>>>>> b0a55d29

// エラーハンドリング
process.on('uncaughtException', (error) => {
  console.error(chalk.red('❌ Uncaught Exception:'), error);
  process.exit(1);
});

process.on('unhandledRejection', (reason, promise) => {
  console.error(chalk.red('❌ Unhandled Rejection at:'), promise, 'reason:', reason);
  process.exit(1);
});

// Apply command aliases before parsing
applyCommandAliases(program);

// Add help command that shows aliases
program
  .command('help-aliases')
  .description('Show command aliases')
  .action(() => {
    console.log(chalk.blue('\n' + getAliasHelpText()));
  });

// Override the help to mention aliases
program.on('--help', () => {
  console.log('');
  console.log(chalk.blue('Tip: Use `' + programName + ' help-aliases` to see command shortcuts'));
  if (programName === 'function-indexer') {
    console.log(chalk.blue('     You can also use `fx` as a shorter command'));
  }
});

program.parse();<|MERGE_RESOLUTION|>--- conflicted
+++ resolved
@@ -15,11 +15,8 @@
 import { createReportCommand } from './commands/report';
 import { createCICommand } from './commands/ci';
 import { createMetricsCommand } from './commands/metrics';
-<<<<<<< HEAD
 import { createListCommand } from './commands/list';
 import { applyCommandAliases, getAliasHelpText } from './commands/aliases';
-=======
->>>>>>> b0a55d29
 import * as fs from 'fs';
 import * as path from 'path';
 import * as dotenv from 'dotenv';
@@ -355,174 +352,12 @@
     }
   });
 
-<<<<<<< HEAD
 // Add structured commands
-=======
-program
-  .command('list')
-  .description('List all functions in the codebase without limit')
-  .option('-f, --format <format>', 'output format (default, simple, json)', 'default')
-  .option('--file <pattern>', 'filter by file pattern (glob supported)')
-  .option('--exported', 'show only exported functions')
-  .option('--async', 'show only async functions')
-  .option('-s, --sort <field>', 'sort by field (name, file, complexity)', 'file')
-  .action(async (options) => {
-    try {
-      // Auto-detect project and load config
-      const projectInfo = (() => {
-        try {
-          return ProjectDetector.detectProject();
-        } catch (error) {
-          console.error(chalk.red('❌ Failed to detect project structure'));
-          throw new Error('Project detection failed. Please ensure you are in a valid project directory.');
-        }
-      })();
-      
-      if (!ConfigService.isInitialized(projectInfo.root)) {
-        console.error(chalk.red('❌ Project not initialized'));
-        console.log(chalk.yellow('💡 Run `function-indexer` first to initialize the project'));
-        process.exit(1);
-      }
-      
-      const config = ConfigService.loadConfig(projectInfo.root);
-      
-      if (!fs.existsSync(config.output)) {
-        console.error(chalk.red('❌ Index file not found'));
-        console.log(chalk.yellow('💡 Run `function-indexer` to create the index'));
-        process.exit(1);
-      }
-
-      // Load all functions from index
-      const content = fs.readFileSync(config.output, 'utf-8');
-      let functions: FunctionInfo[] = content
-        .trim()
-        .split('\n')
-        .filter(line => line)
-        .map((line, index) => {
-          try {
-            return JSON.parse(line);
-          } catch (error) {
-            console.error(chalk.yellow(`⚠️  Invalid JSON at line ${index + 1}, skipping...`));
-            return null;
-          }
-        })
-        .filter(func => func !== null) as FunctionInfo[];
-
-      // Apply filters
-      if (options.file) {
-        const pattern = options.file.toLowerCase();
-        functions = functions.filter(func => {
-          const filePath = func.file.toLowerCase();
-          // Simple glob pattern matching
-          if (pattern.includes('*')) {
-            const regex = new RegExp('^' + pattern.replace(/\*/g, '.*') + '$');
-            return regex.test(filePath);
-          }
-          return filePath.includes(pattern);
-        });
-      }
-
-      if (options.exported) {
-        functions = functions.filter(func => func.exported);
-      }
-
-      if (options.async) {
-        functions = functions.filter(func => func.async);
-      }
-
-      // Sort functions
-      switch (options.sort) {
-        case 'name':
-          functions.sort((a, b) => a.identifier.localeCompare(b.identifier));
-          break;
-        case 'complexity':
-          functions.sort((a, b) => {
-            const aComplexity = a.metrics?.cyclomaticComplexity || 0;
-            const bComplexity = b.metrics?.cyclomaticComplexity || 0;
-            return bComplexity - aComplexity;
-          });
-          break;
-        default:
-          functions.sort((a, b) => {
-            const fileCompare = a.file.localeCompare(b.file);
-            if (fileCompare !== 0) return fileCompare;
-            return a.startLine - b.startLine;
-          });
-          break;
-      }
-
-      // Output results
-      if (functions.length === 0) {
-        console.log(chalk.yellow('No functions found matching the criteria'));
-      } else {
-        switch (options.format) {
-          case 'json':
-            console.log(JSON.stringify(functions, null, 2));
-            break;
-          
-          case 'simple':
-            functions.forEach(func => {
-              console.log(`${func.file}:${func.startLine}:${func.identifier}`);
-            });
-            break;
-          
-          default: {
-            console.log(chalk.green(`\nFound ${functions.length} function${functions.length > 1 ? 's' : ''}:\n`));
-            
-            let currentFile = '';
-            functions.forEach((func, index) => {
-              // Group by file
-              if (func.file !== currentFile) {
-                if (currentFile !== '') console.log(); // Add spacing between files
-                console.log(chalk.blue(`📁 ${func.file}`));
-                currentFile = func.file;
-              }
-              
-              // Function info
-              console.log(
-                chalk.gray('  ') + 
-                chalk.cyan(`${func.identifier}`) + 
-                (func.exported ? chalk.green(' ✓') : '') +
-                (func.async ? chalk.blue(' ⚡') : '') +
-                chalk.gray(` (line ${func.startLine})`)
-              );
-              
-              // Show metrics if requested
-              if (func.metrics?.cyclomaticComplexity && func.metrics.cyclomaticComplexity > 10) {
-                console.log(chalk.yellow(`     ⚠️  Complexity: ${func.metrics.cyclomaticComplexity}`));
-              }
-            });
-            console.log();
-            break;
-          }
-        }
-        
-        // Summary statistics
-        if (options.format === 'default') {
-          const exportedCount = functions.filter(f => f.exported).length;
-          const asyncCount = functions.filter(f => f.async).length;
-          console.log(chalk.gray('─'.repeat(50)));
-          console.log(chalk.gray(`Total: ${functions.length} functions`));
-          console.log(chalk.gray(`Exported: ${exportedCount} | Async: ${asyncCount}`));
-        }
-      }
-
-    } catch (error) {
-      console.error(chalk.red('❌ List error:'), error instanceof Error ? error.message : error);
-      process.exit(1);
-    }
-  });
-
-// Add the diff command
->>>>>>> b0a55d29
 program.addCommand(createDiffCommand());
 program.addCommand(createReportCommand());
 program.addCommand(createCICommand());
 program.addCommand(createMetricsCommand());
 program.addCommand(createListCommand());
-
-// Add the metrics command with subcommands
-program.addCommand(createMetricsCommand());
 
 program
   .command('generate-descriptions')
@@ -814,7 +649,6 @@
     }
   });
 
-<<<<<<< HEAD
 // Legacy metrics command - redirect to new structure
 program
   .command('metrics-legacy')
@@ -934,12 +768,6 @@
       process.exit(1);
     }
   });
-=======
-
-
-
-
->>>>>>> b0a55d29
 
 // エラーハンドリング
 process.on('uncaughtException', (error) => {
