--- conflicted
+++ resolved
@@ -36,7 +36,6 @@
 # Run tests
 npm test
 
-<<<<<<< HEAD
 # Simplified command structure (NEW in v1.1.0+)
 fx                              # Initialize or update index (short alias)
 fx s "authentication logic"     # Search functions (short alias)
@@ -54,14 +53,13 @@
 function-indexer show-metrics "src/indexer.ts:FunctionIndexer.run"
 function-indexer analyze-trends
 function-indexer pr-metrics 123
-=======
+
 # Metrics commands (reorganized with subcommands)
 function-indexer metrics                                    # View code quality overview
 function-indexer metrics collect --root ./src --pr 123     # Collect metrics for tracking
 function-indexer metrics show "src/indexer.ts:FunctionIndexer.run"  # Show function history
 function-indexer metrics trends                             # Analyze trends and violations
 function-indexer metrics pr 123                             # Show PR-specific metrics
->>>>>>> b0a55d29
 ```
 
 ## Architecture
