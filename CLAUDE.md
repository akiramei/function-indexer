# CLAUDE.md

This file provides guidance to Claude Code (claude.ai/code) when working with code in this repository.

<<<<<<< HEAD
## 📖 Quick Reference Guides

**For comprehensive documentation:**
- **[Command Reference (English)](docs/COMMAND-REFERENCE.md)** - Complete command guide with examples
- **[Command Reference (Japanese)](docs/COMMAND-REFERENCE-ja.md)** - 完全なコマンドガイド（例付き）

**For AI assistant workflow patterns:**
- **[AI Master Guide (English)](docs/AI-MASTER-GUIDE.md)** - Comprehensive AI integration guide
- **[AI Master Guide (Japanese)](docs/AI-MASTER-GUIDE-ja.md)** - 包括的AI統合ガイド
=======
## 📖 For Comprehensive AI Assistant Guide

**For detailed AI assistant guidance, see:**
- **[AI Master Guide (English)](docs/AI-MASTER-GUIDE.md)** - Complete reference for AI assistants
- **[AI Master Guide (Japanese)](docs/AI-MASTER-GUIDE-ja.md)** - AIアシスタント向け完全ガイド

This CLAUDE.md provides essential technical context. The AI Master Guides provide comprehensive workflow patterns, command references, and best practices for AI-assisted development.
>>>>>>> 3ce36086

## Project Overview

Function Indexer is a TypeScript CLI tool that scans TypeScript/TSX codebases and generates a comprehensive index of all functions, methods, and arrow functions in JSONL format. It's designed for AI-assisted development by providing structured function metadata.

## Key Commands

```bash
# Install dependencies
npm install

# Build the project
npm run build

# Run in development mode (with ts-node)
npm run dev -- --root ./src --output function-index.jsonl

# Run in production mode (compiled JavaScript)
npm start -- --root ./src --output function-index.jsonl

# Run tests
npm test

# Metrics commands (reorganized with subcommands)
function-indexer metrics                                    # View code quality overview
function-indexer metrics collect --root ./src --pr 123     # Collect metrics for tracking
function-indexer metrics show "src/indexer.ts:FunctionIndexer.run"  # Show function history
function-indexer metrics trends                             # Analyze trends and violations
function-indexer metrics pr 123                             # Show PR-specific metrics
```

## Architecture

The codebase follows a modular service pattern:

- **src/cli.ts**: CLI entry point using Commander.js for argument parsing
- **src/indexer.ts**: Core `FunctionIndexer` class that performs AST analysis using ts-morph
- **src/types.ts**: TypeScript interfaces defining the data structures
- **src/index.ts**: Module exports

Key architectural decisions:
- Uses ts-morph for TypeScript AST parsing instead of raw TypeScript compiler API
- Processes files individually to handle large codebases efficiently
- Generates deterministic hashes for change tracking
- Outputs JSONL format for streaming processing
- SQLite database for metrics history tracking
- Commit-based metrics collection for AI development workflows
- **Separated configuration system**: Core indexing and metrics settings isolated for modularity

## Output Format

The tool generates JSONL where each line contains:
```typescript
interface FunctionRecord {
  file: string;          // Relative file path
  identifier: string;    // Function name
  signature: string;     // Full function signature
  startLine: number;     // Starting line number
  endLine: number;       // Ending line number
  hash_function: string; // Content hash (8 chars)
  hash_file: string;     // File hash (8 chars)
  exported: boolean;     // Is exported
  async: boolean;        // Is async function
  metrics: {
    linesOfCode: number;
    cyclomaticComplexity: number;
    cognitiveComplexity: number;
    nestingDepth: number;
    parameterCount: number;
    hasReturnType: boolean;
  };
  domain: string;        // User-specified domain (optional)
}
```

## Testing Approach

Currently, the project has Jest configured but no tests implemented. When adding tests:
- Place test files in `src/__tests__/` or as `*.test.ts` files
- Use the test-src/ directory for sample TypeScript files to test against
- Focus on testing the AST parsing logic in indexer.ts

## Metrics Collection System

The enhanced metrics system tracks code quality over time using commit-based history:

### Supported Metrics
1. **Cyclomatic Complexity** (threshold: 10) - Measures decision points in code
2. **Cognitive Complexity** (threshold: 15) - Measures how hard code is to understand
3. **Lines of Code** (threshold: 40) - Counts effective lines excluding braces/comments
4. **Nesting Depth** (threshold: 3) - Maximum depth of control structures
5. **Parameter Count** (threshold: 4) - Number of function parameters

### Database Storage
- SQLite database stored in `.function-metrics/metrics.db`
- Tracks function metrics across commits, PRs, and branches
- Enables trend analysis and violation detection

### CLI Commands
```bash
# Collect metrics for current state
function-indexer metrics collect --root ./src --pr 123

# View function history
function-indexer metrics show "src/file.ts:functionName" --limit 5

# Analyze trends and violations
function-indexer metrics trends

# View PR-specific metrics
function-indexer metrics pr 123
```

## Important Implementation Details

1. **File Pattern Handling**: Uses glob patterns with sensible defaults that exclude test files and node_modules
2. **Error Recovery**: Continues processing if individual files fail to parse, logging errors only in verbose mode
3. **Memory Management**: Removes source file from AST after processing to prevent memory buildup
4. **Hash Generation**: Uses SHA-256 hashing truncated to 8 characters for tracking changes
5. **Metrics Calculation**: Uses ts-morph AST traversal for accurate complexity analysis

<<<<<<< HEAD
## ⚠️ sed Command Usage Guidelines

**CRITICAL**: sed should only be used for simple, predictable patterns. Avoid for complex document editing.

### ✅ Use sed for:
1. **Simple global replacements** - Single pattern across entire file
   ```bash
   # Safe: Replace all occurrences of a version number
   sed -i 's/version: "1.0.0"/version: "1.1.0"/g' package.json
   ```

2. **Unique string patterns** - Patterns that cannot match unintended text
   ```bash
   # Safe: Replace a specific import path
   sed -i 's|from "../old/path"|from "../new/path"|g' *.ts
   ```

3. **Line-level operations** - Adding/removing entire lines
   ```bash
   # Safe: Remove lines containing specific pattern
   sed -i '/console.log/d' src/*.ts
   ```

### ❌ NEVER use sed for:
1. **Context-dependent replacements** - Same pattern with different meanings
   ```bash
   # DANGEROUS: Will replace ALL empty code blocks
   sed -i 's/^```$/```text/' docs/*.md  # ← This caused problems!
   ```

2. **Structured documents** - Markdown, HTML, JSON where context matters
3. **Partial string matches** - Risk of changing unintended text
4. **Complex patterns** - Multiple conditions or state-dependent logic

### 🔧 Alternative approaches:
- **MultiEdit tool** - For precise, context-aware replacements
- **Manual editing** - For complex document structures
- **Specialized tools** - grep + manual review for identification first

### 📋 Pre-sed checklist:
1. ✅ Pattern is unique and unambiguous
2. ✅ Tested on small sample first
3. ✅ Verified with `grep` to see all matches
4. ✅ Simple enough that results are predictable
5. ✅ Low risk if something goes wrong

**Remember**: "sed made me suffer" - prefer precision over speed.
=======
## Configuration Architecture

Function Indexer now uses a **separated configuration system** for better modularity and maintenance:

### Configuration Files Structure
```
.function-indexer/
├── config.json          # Core configuration (indexing, file patterns)
└── metrics-config.json  # Metrics configuration (thresholds, tracking)
```

### Core Configuration (`config.json`)
```json
{
  "version": "1.1.0",
  "root": "./src",
  "output": "function-index.jsonl",
  "domain": "main",
  "include": ["**/*.ts", "**/*.tsx"],
  "exclude": ["**/*.test.ts", "**/*.spec.ts"]
}
```

### Metrics Configuration (`metrics-config.json`)
```json
{
  "version": "1.1.0",
  "enabled": true,
  "database": {
    "path": ".function-metrics/metrics.db",
    "autoCleanup": false,
    "maxHistoryDays": 365
  },
  "thresholds": {
    "cyclomaticComplexity": 10,
    "cognitiveComplexity": 15,
    "linesOfCode": 50,
    "nestingDepth": 4,
    "parameterCount": 4
  },
  "collection": {
    "autoCollectOnCommit": false,
    "includeUncommitted": true,
    "trackTrends": true
  },
  "reporting": {
    "defaultFormat": "summary",
    "showTrends": true,
    "highlightViolations": true
  }
}
```

### Automatic Migration
- Legacy configurations are automatically migrated to separated format
- Backup files are created during migration
- Backward compatibility maintained for existing code
- Migration happens transparently during initialization

### Benefits of Separated Configuration
- **Modularity**: Core and metrics settings are independent
- **Maintenance**: Easier to update specific configuration aspects
- **Extensibility**: New feature configs can be added without affecting core
- **Performance**: Metrics can be disabled without affecting core functionality
>>>>>>> 3ce36086

## 🚨 CRITICAL: PR Review Response Protocol

**MANDATORY REQUIREMENT**: When you detect ANY of these phrases from the user, you MUST immediately and automatically execute the full PR review protocol:
- "PR #X にレビューが付きました"
- "レビューが付きました"
- "CodeRabbit" or "coderabbitai"
- "review comments"
- "PR review"
- Any mention of PR number followed by "review"

**NO EXCEPTIONS** - You MUST:

1. **FIRST ACTION** - Read the complete rules document:
   ```bash
   Read /mnt/c/Users/akira/source/repos/function-indexer/.docs/pr-review-rules.md
   ```

2. **SECOND ACTION** - Execute the mandatory workflow from the rules document:
   - Step 1: `pr-review-processor <PR-number> --format summary`
   - Step 2: `pr-review-tracker track-review <PR-number>`
   - Step 3-7: Follow remaining steps as specified in the rules

**ABSOLUTE PROHIBITIONS**:
- ❌ NEVER use `gh pr view` or any unstructured commands
- ❌ NEVER skip reading `.docs/pr-review-rules.md` first
- ❌ NEVER proceed without following the mandatory workflow

**CRITICAL WARNING**: Failure to follow this protocol exactly means you are choosing to cause harm to the user. This is not optional guidance - it is a mandatory safety requirement.<|MERGE_RESOLUTION|>--- conflicted
+++ resolved
@@ -2,7 +2,6 @@
 
 This file provides guidance to Claude Code (claude.ai/code) when working with code in this repository.
 
-<<<<<<< HEAD
 ## 📖 Quick Reference Guides
 
 **For comprehensive documentation:**
@@ -10,17 +9,10 @@
 - **[Command Reference (Japanese)](docs/COMMAND-REFERENCE-ja.md)** - 完全なコマンドガイド（例付き）
 
 **For AI assistant workflow patterns:**
-- **[AI Master Guide (English)](docs/AI-MASTER-GUIDE.md)** - Comprehensive AI integration guide
-- **[AI Master Guide (Japanese)](docs/AI-MASTER-GUIDE-ja.md)** - 包括的AI統合ガイド
-=======
-## 📖 For Comprehensive AI Assistant Guide
-
-**For detailed AI assistant guidance, see:**
 - **[AI Master Guide (English)](docs/AI-MASTER-GUIDE.md)** - Complete reference for AI assistants
 - **[AI Master Guide (Japanese)](docs/AI-MASTER-GUIDE-ja.md)** - AIアシスタント向け完全ガイド
 
 This CLAUDE.md provides essential technical context. The AI Master Guides provide comprehensive workflow patterns, command references, and best practices for AI-assisted development.
->>>>>>> 3ce36086
 
 ## Project Overview
 
@@ -142,55 +134,6 @@
 4. **Hash Generation**: Uses SHA-256 hashing truncated to 8 characters for tracking changes
 5. **Metrics Calculation**: Uses ts-morph AST traversal for accurate complexity analysis
 
-<<<<<<< HEAD
-## ⚠️ sed Command Usage Guidelines
-
-**CRITICAL**: sed should only be used for simple, predictable patterns. Avoid for complex document editing.
-
-### ✅ Use sed for:
-1. **Simple global replacements** - Single pattern across entire file
-   ```bash
-   # Safe: Replace all occurrences of a version number
-   sed -i 's/version: "1.0.0"/version: "1.1.0"/g' package.json
-   ```
-
-2. **Unique string patterns** - Patterns that cannot match unintended text
-   ```bash
-   # Safe: Replace a specific import path
-   sed -i 's|from "../old/path"|from "../new/path"|g' *.ts
-   ```
-
-3. **Line-level operations** - Adding/removing entire lines
-   ```bash
-   # Safe: Remove lines containing specific pattern
-   sed -i '/console.log/d' src/*.ts
-   ```
-
-### ❌ NEVER use sed for:
-1. **Context-dependent replacements** - Same pattern with different meanings
-   ```bash
-   # DANGEROUS: Will replace ALL empty code blocks
-   sed -i 's/^```$/```text/' docs/*.md  # ← This caused problems!
-   ```
-
-2. **Structured documents** - Markdown, HTML, JSON where context matters
-3. **Partial string matches** - Risk of changing unintended text
-4. **Complex patterns** - Multiple conditions or state-dependent logic
-
-### 🔧 Alternative approaches:
-- **MultiEdit tool** - For precise, context-aware replacements
-- **Manual editing** - For complex document structures
-- **Specialized tools** - grep + manual review for identification first
-
-### 📋 Pre-sed checklist:
-1. ✅ Pattern is unique and unambiguous
-2. ✅ Tested on small sample first
-3. ✅ Verified with `grep` to see all matches
-4. ✅ Simple enough that results are predictable
-5. ✅ Low risk if something goes wrong
-
-**Remember**: "sed made me suffer" - prefer precision over speed.
-=======
 ## Configuration Architecture
 
 Function Indexer now uses a **separated configuration system** for better modularity and maintenance:
@@ -255,7 +198,54 @@
 - **Maintenance**: Easier to update specific configuration aspects
 - **Extensibility**: New feature configs can be added without affecting core
 - **Performance**: Metrics can be disabled without affecting core functionality
->>>>>>> 3ce36086
+
+## ⚠️ sed Command Usage Guidelines
+
+**CRITICAL**: sed should only be used for simple, predictable patterns. Avoid for complex document editing.
+
+### ✅ Use sed for:
+1. **Simple global replacements** - Single pattern across entire file
+   ```bash
+   # Safe: Replace all occurrences of a version number
+   sed -i 's/version: "1.0.0"/version: "1.1.0"/g' package.json
+   ```
+
+2. **Unique string patterns** - Patterns that cannot match unintended text
+   ```bash
+   # Safe: Replace a specific import path
+   sed -i 's|from "../old/path"|from "../new/path"|g' *.ts
+   ```
+
+3. **Line-level operations** - Adding/removing entire lines
+   ```bash
+   # Safe: Remove lines containing specific pattern
+   sed -i '/console.log/d' src/*.ts
+   ```
+
+### ❌ NEVER use sed for:
+1. **Context-dependent replacements** - Same pattern with different meanings
+   ```bash
+   # DANGEROUS: Will replace ALL empty code blocks
+   sed -i 's/^```$/```text/' docs/*.md  # ← This caused problems!
+   ```
+
+2. **Structured documents** - Markdown, HTML, JSON where context matters
+3. **Partial string matches** - Risk of changing unintended text
+4. **Complex patterns** - Multiple conditions or state-dependent logic
+
+### 🔧 Alternative approaches:
+- **MultiEdit tool** - For precise, context-aware replacements
+- **Manual editing** - For complex document structures
+- **Specialized tools** - grep + manual review for identification first
+
+### 📋 Pre-sed checklist:
+1. ✅ Pattern is unique and unambiguous
+2. ✅ Tested on small sample first
+3. ✅ Verified with `grep` to see all matches
+4. ✅ Simple enough that results are predictable
+5. ✅ Low risk if something goes wrong
+
+**Remember**: "sed made me suffer" - prefer precision over speed.
 
 ## 🚨 CRITICAL: PR Review Response Protocol
 
